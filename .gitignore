--- conflicted
+++ resolved
@@ -8,8 +8,4 @@
 .eggs
 build
 dist
-<<<<<<< HEAD
 local.mk
-=======
-.eggs
->>>>>>> cda4f2b5
